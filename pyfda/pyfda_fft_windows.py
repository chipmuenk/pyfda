--- conflicted
+++ resolved
@@ -147,7 +147,7 @@
          'info':
              ("<span>Used to maximize the energy concentration in the main lobe. "
               " Also called the digital prolate spheroidal sequence (DPSS)."
-              " See also: Kaiser and "
+              " See also: Kaiser window."
               "</span>")
          },
     'Triangular':{'fn_name':'triang'},
@@ -238,8 +238,6 @@
         return win_fnct(N, par[0]['val'], par[1]['val'], sym=sym)        
     else:
         logger.error("{0:d} parameters is not supported for windows at the moment!".format(n_par))
-<<<<<<< HEAD
-    #        return win_fnct(N, *par[2], sym=sym)
 
 class UserWindows(object):
     def __init__(self, parent):
@@ -252,7 +250,5 @@
         x = np.ones(N)
         return np.cos(x/(2*np.pi))
         
-=======
-        
+# =======
 # see https://www.electronicdesign.com/technologies/analog/article/21798689/choose-the-right-fft-window-function-when-evaluating-precision-adcs 
->>>>>>> 973bb5ce
