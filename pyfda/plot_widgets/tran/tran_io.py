# -*- coding: utf-8 -*-
#
# This file is part of the pyFDA project hosted at https://github.com/chipmuenk/pyfda
#
# Copyright © pyFDA Project Contributors
# Licensed under the terms of the MIT License
# (see file LICENSE in root directory for details)

"""
Widget for loading and storing stimulus data from / to transient plotting widget
"""
from pyfda.libs.compat import Qt, QWidget, pyqtSignal, QVBoxLayout
import numpy as np

import pyfda.libs.pyfda_io_lib as io
import pyfda.filterbroker as fb
import pyfda.libs.pyfda_dirs as dirs

from pyfda.libs.pyfda_lib import safe_eval, pprint_log, np_shape
from pyfda.libs.pyfda_qt_lib import emit, qstyle_widget, qget_cmb_box, qset_cmb_box
from pyfda.libs.csv_option_box import CSV_option_box

from pyfda.pyfda_rc import params  # FMT string for QLineEdit fields, e.g. '{:.3g}'
from pyfda.plot_widgets.tran.tran_io_ui import Tran_IO_UI

import logging
logger = logging.getLogger(__name__)


class Tran_IO(QWidget):
    """
    Construct a widget for reading data from file
    """
    sig_rx = pyqtSignal(object)  # incoming
    sig_tx = pyqtSignal(object)  # outgoing, e.g. when stimulus has been calculated
    from pyfda.libs.pyfda_qt_lib import emit

    def __init__(self, parent):
        super().__init__()

        # initial settings
        self.file_name = None  # full name of loaded file
        self.file_type = None  # type of loaded file
        self.x_file = None     # data loaded from file

        self.ui = Tran_IO_UI()  # create the UI part with buttons etc.
        self.parent = parent    # handle to instantiating object
        self._construct_UI()

        self.norm = self.ui.led_normalize_default
        self.nr_loops = self.ui.led_nr_loops_default

# ------------------------------------------------------------------------------
    def process_sig_rx(self, dict_sig=None) -> None:
        """
        Process signals coming from
        - the navigation toolbars (time and freq.)
        - local widgets (impz_ui) and
        - plot_tab_widgets() (global signals)
        """
        logger.warning("SIG_RX - vis: {0}\n{1}"
                       .format(self.isVisible(), pprint_log(dict_sig)))

        if 'id' in dict_sig and dict_sig['id'] == id(self):
            logger.warning("Stopped infinite loop:\n{0}".format(pprint_log(dict_sig)))
        elif 'closeEvent' in dict_sig:
            self.close_csv_win()
            self.emit({'ui_local_changed': 'csv'})  # propagate one level up
        elif 'ui_global_changed' in dict_sig and dict_sig['ui_global_changed'] == 'csv':
            # Set CSV options button according to state of CSV popup handle
            self.ui.but_csv_options.setChecked(not dirs.csv_options_handle is None)

    # ------------------------------------------------------------------------------
    def _construct_UI(self) -> None:
        """
        Instantiate the UI of the widget
        """
        self.main_wdg = QWidget()
        layVMain = QVBoxLayout()
        layVMain.addWidget(self.ui.wdg_top)
        layVMain.setContentsMargins(*params['mpl_margins'])

        # ---------------------------------------------------------------------
        # UI SIGNALS & SLOTs
        # ---------------------------------------------------------------------
        self.ui.but_select.clicked.connect(self.load_data_raw)
        self.ui.cmb_chan_import.currentIndexChanged.connect(self.select_chan_normalize)
        self.ui.but_load.clicked.connect(self.load_button_clicked)
        self.ui.but_normalize.clicked.connect(self.select_chan_normalize)
        self.ui.led_normalize.editingFinished.connect(self.select_chan_normalize)

        self.ui.but_csv_options.clicked.connect(self.open_csv_win)

        self.ui.led_nr_loops.editingFinished.connect(self.save_nr_loops)
        self.ui.but_save.clicked.connect(self.save_data)

        self.setLayout(layVMain)

    # ------------------------------------------------------------------------------
    def unload_data(self):
        """
        Enable load button and set to normal mode, replace label "Loaded" by "Load",
        clear loaded data, disable normalize button and emit 'data_changed' signal
        """
        self.ui.but_load.setEnabled(True)
        qstyle_widget(self.ui.but_load, "normal")
        self.ui.but_load.setText("Load:")
        self.ui.but_normalize.setEnabled(False)
        self.ui.led_normalize.setEnabled(False)
        self.x_file = None
        self.emit({'data_changed': 'file_io'})

    # ------------------------------------------------------------------------------
    def load_data_raw(self):
        """
        Select a file in a UI dialog (CSV or WAV) and load it into `self.data_raw`
        Try to find the dimensions and some other infos.

        When loading the file was successful, store the fully qualified file name
        and the file type in the attributes `self.file_name` and `self.file_type`
        and return 0.
        When an error occurred, return -1.

        """
        # TODO: "test_row_ba_IIR_header.csv" fails to read, data should be unloaded

        file_type = (qget_cmb_box(self.ui.cmb_file_format),)  # str -> tuple
        file_name_prev = self.file_name
        file_type_prev = self.file_type

        self.file_name, self.file_type = io.select_file(
            self, title="Select file for data import", mode="r",
            file_types=file_type)

        if self.file_name is None:  # operation cancelled
            self.file_name = file_name_prev
            self.file_type = file_type_prev
            qset_cmb_box(self.ui.cmb_file_format, self.file_type)
            return -1

        self.unload_data()  # reset load and normalize button

        self.N = None
        self.nchans = None
        self.f_S = None
        self.WL = None

        info_str = ""

        if self.file_type == 'wav':
            ret = io.read_wav_info(self.file_name)
            if ret < 0:
                return -1
            self.data_raw = io.load_data_np(self.file_name, 'wav')
            if np.isscalar(self.data_raw):  # None or -1
                return -1
            self.N = io.read_wav_info.N
            self.nchans = io.read_wav_info.nchans
            self.f_S = io.read_wav_info.f_S
            self.WL = io.read_wav_info.WL
            # info_str = f" x {self.WL * 8} bits,"
            info_str = f" x {io.read_wav_info.sample_format},"
            self.ui.frm_f_s.setVisible(True)
            self.ui.lbl_f_s_value.setText(str(self.f_S))

        elif self.file_type == 'csv':
            self.ui.frm_f_s.setVisible(False)
            self.data_raw = io.load_data_np(self.file_name, 'csv')

            self.N, self.nchans = np_shape(self.data_raw)
            if self.N in {None, 0}:  # data is scalar, None or multidim
                qstyle_widget(self.ui.but_load, "error")
                logger.warning("Unsuitable data format")
                return -1
            info_str = f" ({io.load_data_np.info_str})"
        else:
            logger.error(f"Unknown file format '{self.file_type}'")
            qstyle_widget(self.ui.but_load, "error")
            return -1

        if self.nchans > 2:
            logger.warning(
                f"Unsuitable file format with {self.nchans} > 2 channels.")
            qstyle_widget(self.ui.but_load, "error")
            return -1
        elif self.nchans == 1:
            self.ui.lbl_chan_import.setVisible(False)
            self.ui.cmb_chan_import.setVisible(False)
        else:
            self.ui.lbl_chan_import.setVisible(True)
            self.ui.cmb_chan_import.setVisible(True)

        if len(self.file_name) < 45:
            self.ui.lbl_filename.setText(self.file_name)
        else:
            self.ui.lbl_filename.setText(
                self.file_name[:10] + ' ... ' + self.file_name[-20:])

        self.ui.lbl_filename.setToolTip(self.file_name)
        self.ui.lbl_shape_actual.setText(
            f"{self.nchans} x {self.N}{info_str}")
        return 0

    # ------------------------------------------------------------------------------
    def load_button_clicked(self):
        """
        When load button was clicked, determine its state. When it was "ok" (loaded),
        unload data and reset button.

        Continue with select_chan_normalize() otherwise.
        """
        # ------------------------------------------------------------------------------
        if self.ui.but_load.property("state") == "ok":
            self.unload_data()
        else:
            self.select_chan_normalize()

    # ------------------------------------------------------------------------------
    def select_chan_normalize(self):
        """
        `select_chan_normalize()` is triggered by `load_data_np()` and by signal-slot
        connections
            * self.ui.cmb_chan_import.currentIndexChanged
            * self.ui.but_normalize.clicked
            * self.ui.led_normalize.editingFinished

        It processes `self.data_raw` and yields `self.x_file` as a result which
        is assigned as `self.stim_wdg.x_file = self.file_io_wdg.x_file` in the class
        `Plot_Impz()` when the signal `{'data_changed': 'file_io'}` is received.

        - For two channel `self.data_raw`, assign one channel or the sum of both channels
          to `data`. Alternatively, assign one channel of `self.data_raw` as real and the
          other as imaginary component of `data`.

        - Scale `data` to the maximum specified by `self.ui.led_normalize` and
            assign normalized result to `self.x_file`.
        """
        if not hasattr(self, 'data_raw') or self.data_raw is None:
            logger.warning("No data loaded yet.")
            return None

        logger.info(type(self.data_raw))
        logger.info(pprint_log(self.data_raw))

        if self.data_raw.ndim == 1:
            data = self.data_raw
        else:
            item = qget_cmb_box(self.ui.cmb_chan_import)

            if item == "1":  # use channel 1 (mono)
                data = self.data_raw[:, 0]
            elif item == "2":  # use channel 2 (mono)
                data = self.data_raw[:, 1]
            elif item == "12":  # use channel 1 and 2 as stereo signal
                data = np.array(
                    self.data_raw[:, 0] + 1j * self.data_raw[:, 1], dtype=complex)
            elif item == "sum":  # sum channel 1 and 2 as mono signal
                data = self.data_raw.sum(1)  # sum all channels along dim 1 (columns)
            else:
                logger.error(f'Unknown item "{item}"')
                self.unload_data()
                return None

        qstyle_widget(self.ui.but_load, "ok")
        self.ui.but_load.setText("Loaded")
        self.ui.but_load.setEnabled(True)
        self.ui.but_normalize.setEnabled(True)
        self.ui.led_normalize.setEnabled(True)

        scale_int = 1
        offset_int = 0
        if self.file_type == 'wav' and self.ui.but_scale_int.isChecked() == True:
            if io.read_wav_info.sample_format == "int16":
                scale_int = (1 << 15) - 1
            elif io.read_wav_info.sample_format == "int24":
                scale_int = (1 << 23) - 1
            elif io.read_wav_info.sample_format == "int32":
                scale_int = (1 << 31) - 1
            elif io.read_wav_info.sample_format == "uint8":
                scale_int = (1 << 7) - 1
                offset_int = 128

<<<<<<< HEAD
        data = (data - offset_int) / scale_int
=======
        data = data / scale_int - offset_int
>>>>>>> c9b39820

        if self.ui.but_normalize.isChecked() == True:
            self.norm = safe_eval(self.ui.led_normalize.text(), self.norm, return_type="float")
            self.ui.led_normalize.setText(str(self.norm))
            self.x_file = data * self.norm / np.max(np.abs(data))
        else:
            self.x_file = data

        self.emit({'data_changed': 'file_io'})
        return

    # ------------------------------------------------------------------------------
    def open_csv_win(self):
        """
        Pop-up window for CSV options, triggered by clicking the options button
        """
        if dirs.csv_options_handle is None:
            # no handle to the window? Create a new instance!
            if self.ui.but_csv_options.isChecked():
                # Important: Handle to window must be class attribute otherwise it (and
                # the attached window) is deleted immediately when it goes out of scope
                dirs.csv_options_handle = CSV_option_box(self)
                dirs.csv_options_handle.sig_tx.connect(self.process_sig_rx)
                dirs.csv_options_handle.show()  # modeless i.e. non-blocking popup window
        else:  # close window, delete handle
            dirs.csv_options_handle.close()
            self.ui.but_csv_options.setChecked(False)

        # alert other widgets that csv options / visibility have changed
        self.emit({'ui_global_changed': 'csv'})

    # ------------------------------------------------------------------------------
    def close_csv_win(self):
        dirs.csv_options_handle = None
        self.ui.but_csv_options.setChecked(False)

    # ------------------------------------------------------------------------------
    def save_nr_loops(self):
        self.nr_loops = safe_eval(
            self.ui.led_nr_loops.text(), alt_expr=self.nr_loops,
            return_type='int', sign='pos')
        self.ui.led_nr_loops.setText(str(self.nr_loops))

    # ------------------------------------------------------------------------------
    def save_data(self) -> None:
        """
        Save a file with UI dialog (CSV or WAV), using the data for left and right
        channel, selected in the UI.

        TODO: uint8 export doesn't work
        """
        file_type = (qget_cmb_box(self.ui.cmb_file_format),)  # str -> tuple

        self.file_name, self.file_type = io.select_file(
            self, title="Select file for data export", mode="wb",
            file_types=file_type)

        if self.file_name is None:  # operation cancelled
            return -1
        # select which data is saved (stimulus, response, quantized stimulus)
        sel_r = qget_cmb_box(self.ui.cmb_chan_export_r)
        sel_l = qget_cmb_box(self.ui.cmb_chan_export_l)

        data = None
        if not sel_l and not sel_r:
            logger.warning("No signal selected for saving.")
            return

        if sel_l:
            if not '.' in sel_l:
                data = getattr(self.parent, sel_l)
            elif 'im' in sel_l:
                data = getattr(self.parent, sel_l.split('.')[0]).imag
            else:
                data = getattr(self.parent, sel_l.split('.')[0]).real
        if sel_r:
            if not '.' in sel_r:
                data_r = getattr(self.parent, sel_r)
            elif 'im' in sel_r:
                data_r = getattr(self.parent, sel_r.split('.')[0]).imag
            else:
                data_r = getattr(self.parent, sel_r.split('.')[0]).real

            if data is None:
                data = data_r
            else:
                # create 2D-array from 1D arrays and transpose them to row based form
                data = np.vstack((data, data_r))

        # convert to selected data format
        frmt = qget_cmb_box(self.ui.cmb_data_format)
        scale_int = self.ui.but_scale_int.isChecked()

        if frmt not in {'uint8', 'int16', 'int32', 'float32', 'float64'}:
            logger.error(f"Unsupported format {frmt} for data export.")
            return -1
        elif data.dtype not in {np.dtype('float32'), np.dtype('float64')}:
            logger.warning(f"Data has format '{data.dtype}', instead of 'float', "
                           "scaling may yield incorrect results.")
        if frmt == 'int16':
            if scale_int:
                data = (data * ((1 << 15) - 1)).astype(np.int16)
            else:
                data = data.astype(np.int16)
        elif frmt == 'int32':
            if scale_int:
                data = (data * ((1 << 31) - 1)).astype(np.int32)
            else:
                data = data.astype(np.int32)
        elif frmt == 'uint8':
            if scale_int:
                data = (data * 127 + 128).astype(np.uint8)
            else:
                data = data.astype(np.uint8)
        elif frmt == 'float32':
            data = data.astype(np.float32)
        else:
            data = data.astype(np.float64)            


        # repeat selected signal(s) for specified number of cycles
        cycles = int(self.ui.led_nr_loops.text())
        data = np.tile(data, cycles).T

        f_S = fb.fil[0]['f_S']

        try:
            io.save_data_np(self.file_name, self.file_type, data, f_S)
        except IOError as e:
            logger.warning(f"File could not be saved:\n{e}")<|MERGE_RESOLUTION|>--- conflicted
+++ resolved
@@ -280,11 +280,7 @@
                 scale_int = (1 << 7) - 1
                 offset_int = 128
 
-<<<<<<< HEAD
         data = (data - offset_int) / scale_int
-=======
-        data = data / scale_int - offset_int
->>>>>>> c9b39820
 
         if self.ui.but_normalize.isChecked() == True:
             self.norm = safe_eval(self.ui.led_normalize.text(), self.norm, return_type="float")
