# -*- coding: utf-8 -*-
#
# This file is part of the pyFDA project hosted at https://github.com/chipmuenk/pyfda
#
# Copyright © pyFDA Project Contributors
# Licensed under the terms of the MIT License
# (see file LICENSE in root directory for details)

"""
Was: Compatibility wrapper to obtain same syntax for both Qt4 and 5, PyQt4 has 
been removed
"""

import PyQt5
from PyQt5 import QtGui, QtCore, QtTest
from PyQt5.QtCore import (Qt, QEvent, QT_VERSION_STR, QSize, QSysInfo, 
                          QObject, QVariant, pyqtSignal, pyqtSlot)
from PyQt5.QtGui import (QFont, QFontMetrics, QIcon, QImage, QTextCursor, QColor, 
                            QBrush, QPalette, QPixmap)
from PyQt5.QtWidgets import (QAction, QMenu, 
                             QMainWindow, QTabWidget, QApplication, QRadioButton,
                             QScrollArea, QSplitter, QMessageBox, QDialog,
                             QWidget, QComboBox, QLabel, QLineEdit, QFrame,
                             QPushButton, QCheckBox, QToolButton, QSpinBox, QDial,
                             QFileDialog, QInputDialog, QPlainTextEdit,
                             QTableWidget, QTableWidgetItem, QTextBrowser,
                             QSizePolicy, QAbstractItemView,
                             QHBoxLayout, QVBoxLayout, QGridLayout,
                             QStyledItemDelegate, QStyle)
from matplotlib.backends.backend_qt5agg import FigureCanvasQTAgg as FigureCanvas
from matplotlib.backends.backend_qt5agg import NavigationToolbar2QT as NavigationToolbar
<<<<<<< HEAD

#def windowStaysOnTopHint(self, b=True):
#    try:
#        import win32gui, win32con
#        flag = win32con.HWND_TOPMOST if b else win32con.HWND_NOTOPMOST
#        win32gui.SetWindowPos(self.winId(), flag, 0, 0, 0, 0, win32con.SWP_NOSIZE | win32con.SWP_NOMOVE)
#    except ModuleNotFoundError:
#        pass
#    if b:
#        flag = self.windowFlags() | QtCore.Qt.WindowStaysOnTopHint
#    else:
#        flag = self.windowFlags() & ~QtCore.Qt.WindowStaysOnTopHint
#    self.setGeometry(self.geometry())  # `setWindowFlags` resets size if setGeometry is never called
#    self.setWindowFlags(flag)
#    self.show()
=======
>>>>>>> 1b568d7f

#except ImportError:
#    import PyQt4
#
#    from PyQt4 import QtGui, QtCore, QtTest
#    from PyQt4.QtCore import (Qt, QEvent, QT_VERSION_STR, QSize, QSysInfo,
#                              QObject, QVariant, pyqtSignal, pyqtSlot)
#    from PyQt4.QtGui import (QAction, QMenu, 
#                             QFont, QFontMetrics, QIcon, QImage, QColor, QBrush, QStyle,
#                             QPalette, QPixmap, 
#                             QMainWindow, QTabWidget, QApplication, QRadioButton,
#                             QScrollArea, QSplitter, QMessageBox, QDialog,
#                             QWidget, QComboBox, QLabel, QLineEdit, QFrame,
#                             QPushButton, QCheckBox, QToolButton, QSpinBox, QDial,
#                             QFileDialog, QInputDialog, QPlainTextEdit,
#                             QTableWidget, QTableWidgetItem, QTextBrowser, QTextCursor,
#                             QSizePolicy, QAbstractItemView,
#                             QHBoxLayout, QVBoxLayout, QGridLayout,
#                             QStyledItemDelegate)
#
#    from matplotlib.backends.backend_qt4agg import FigureCanvasQTAgg as FigureCanvas
#    from matplotlib.backends.backend_qt4agg import NavigationToolbar2QT as NavigationToolbar
    
#==============================================================================

class QFD(QFileDialog):
    """
    Subclass QFileDialog methods whose names changed between PyQt4 and PyQt5
    to provide a common API.
    """
    def __init__(self, parent):
        super(QFD, self).__init__(parent)

    def getOpenFileName_(self, **kwarg):
        return self.getOpenFileName(**kwarg)

    def getOpenFileNames_(self, **kwarg):
        return self.getOpenFileNames(**kwarg)

    def getSaveFileName_(self, **kwarg):
        return self.getSaveFileName(**kwarg)


if __name__ == '__main__':
    pass<|MERGE_RESOLUTION|>--- conflicted
+++ resolved
@@ -29,7 +29,6 @@
                              QStyledItemDelegate, QStyle)
 from matplotlib.backends.backend_qt5agg import FigureCanvasQTAgg as FigureCanvas
 from matplotlib.backends.backend_qt5agg import NavigationToolbar2QT as NavigationToolbar
-<<<<<<< HEAD
 
 #def windowStaysOnTopHint(self, b=True):
 #    try:
@@ -45,8 +44,6 @@
 #    self.setGeometry(self.geometry())  # `setWindowFlags` resets size if setGeometry is never called
 #    self.setWindowFlags(flag)
 #    self.show()
-=======
->>>>>>> 1b568d7f
 
 #except ImportError:
 #    import PyQt4
