--- conflicted
+++ resolved
@@ -280,11 +280,7 @@
             logger.error("Coefficients contain complex values!")
             return
 
-<<<<<<< HEAD
         self.fx_filt = FIR_DF_nmigen(p)
-=======
-        self.filt = FIR()
->>>>>>> e0cc7ecd
 
 # ------------------------------------------------------------------------------
     def to_verilog(self, **kwargs):
@@ -296,29 +292,17 @@
                                **kwargs)
 
     # ------------------------------------------------------------------------------
-<<<<<<< HEAD
     def fxfilter(self, stimulus):
-=======
-    def run_sim(self, stimulus):
->>>>>>> e0cc7ecd
 
         def process():
             input = stimulus
             self.output = []
             for i in input:
-<<<<<<< HEAD
                 yield self.fx_filt.i.eq(int(i))
                 yield Tick()
                 self.output.append((yield self.fx_filt.o))
 
         sim = Simulator(self.fx_filt)
-=======
-                yield self.filt.i.eq(int(i))
-                yield Tick()
-                self.output.append((yield self.filt.o))
-
-        sim = Simulator(self.filt)
->>>>>>> e0cc7ecd
 
         sim.add_clock(1/48000)
         sim.add_process(process)
@@ -335,27 +319,6 @@
     from pyfda.libs.compat import QApplication
     from pyfda import pyfda_rc as rc
 
-<<<<<<< HEAD
-=======
-    filt = FIR()
-
-    def process():
-        # input = stimulus
-        output = []
-        for i in np.ones(20):
-            yield filt.i.eq(int(i))
-            yield Tick()
-            output.append((yield filt.o))
-        print(output)
-
-    sim = Simulator(filt)
-
-    sim.add_clock(1/48000)
-    sim.add_process(process)
-    sim.run()
-
-    # ------------ test ui ----------------
->>>>>>> e0cc7ecd
     app = QApplication(sys.argv)
     app.setStyleSheet(rc.qss_rc)
     mainw = FIR_DF_nmigen_UI()
