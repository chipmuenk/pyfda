--- conflicted
+++ resolved
@@ -115,44 +115,19 @@
             "<span>Show / hide filter coefficients in an editable table."
             " For high order systems, table display might be slow.</span>")
 
-<<<<<<< HEAD
-        fix_formats = ['Dec', 'Hex', 'Bin', 'CSD']
-        self.cmb_fx_base = QComboBox(self)
-        model = self.cmb_fx_base.model()
-        item = QtGui.QStandardItem('Float')
-        item.setData('child', Qt.AccessibleDescriptionRole)
-        model.appendRow(item)
-=======
         self.cmb_disp_frmt = QComboBox(self)
         qcmb_box_populate(self.cmb_disp_frmt, self.cmb_disp_frmt_items,
                           self.cmb_disp_frmt_default)
->>>>>>> 48f980de
 
         model = self.cmb_disp_frmt.model()
         # create header "Fixpoint:" between separators
         item = QtGui.QStandardItem('Fixpoint:')
         item.setData('parent', Qt.AccessibleDescriptionRole)
-<<<<<<< HEAD
-        item.setData(0, QtGui.QFont.Bold)
-        item.setFlags(item.flags() & ~Qt.ItemIsEnabled)  # | Qt.ItemIsSelectable))
-        model.appendRow(item)
-
-        for idx in range(len(fix_formats)):
-            item = QtGui.QStandardItem(fix_formats[idx])
-#            item.setForeground(QtGui.QColor('red'))
-            model.appendRow(item)
-
-        self.cmb_fx_base.insertSeparator(1)
-        qset_cmb_box(self.cmb_fx_base, 'float')
-        self.cmb_fx_base.setToolTip('Set the display format.')
-        self.cmb_fx_base.setSizeAdjustPolicy(QComboBox.AdjustToContents)
-=======
         item.setData(0, role=QtGui.QFont.Bold)
         item.setFlags(item.flags() & Qt.ItemIsEnabled)  # | Qt.ItemIsSelectable))
         model.insertRow(1, item)
         self.cmb_disp_frmt.insertSeparator(1)
         self.cmb_disp_frmt.insertSeparator(3)
->>>>>>> 48f980de
 
         self.spnDigits = QSpinBox(self)
         self.spnDigits.setRange(0, 16)
