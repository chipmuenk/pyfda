--- conflicted
+++ resolved
@@ -50,13 +50,7 @@
         self.tab_label = "Specs"
         self.tool_tip = "Enter and view filter specifications."
 
-<<<<<<< HEAD
         filter_load_help_txt = "Load <- Mem {0}: " + fb.fil[0]['info']
-=======
-        self.led_info_tooltip = "Info / comment / label for the filter"
-
-        filter_load_help_txt = "Load from Mem {0} (initial design)"
->>>>>>> 0d464ca7
         self.cmb_filter_load_items = [
             "<span>Load current filter(s) from memory location or file.</span>",
             ("0", "LOAD", "Current filter, no action."),
@@ -155,12 +149,8 @@
         lbl_info_1 = QLabel(to_html(">", frmt='b'))
         lbl_info_2 = QLabel(to_html(">", frmt='b'))
         self.led_info = QLineEdit(fb.fil[0]['info'])
-<<<<<<< HEAD
-        self.led_info.setToolTip("Info / comment / label for current filter")
-=======
         self.led_info.setToolTip(self.led_info_tooltip)
         # self.led_info.home(True)  # move cursor to beginning of line
->>>>>>> 0d464ca7
         lay_h_buttons_load_save_1 = QHBoxLayout()
         lay_h_buttons_load_save_1.addWidget(self.cmb_filter_load) # Load from mem or file
         lay_h_buttons_load_save_1.addWidget(lbl_info_1)
@@ -427,7 +417,7 @@
         else:
             # save fil[0] to selected location
             fb.fil[int(sel)] = copy.deepcopy(fb.fil[0])
-            # insert info string into new tool tipRole)
+            # insert info string into new tool tip
             self.cmb_filter_save.setItemData(
                 int(sel) + 1, f"Copy -> Mem {sel}: {self.led_info.text()}", Qt.ToolTipRole)
             self.cmb_filter_load.setItemData(
