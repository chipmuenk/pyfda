--- conflicted
+++ resolved
@@ -1402,11 +1402,7 @@
     # next convert array float  -> array of fixp
     #                           -> list of int (scaled by 2^WF) when `'qfrmt':'qint'`
     if recursive:
-<<<<<<< HEAD
         # recursive coefficients: quantize coefficients except for first (= 1)
-=======
-        # quantize coefficients except for first
->>>>>>> 4fd6f277
         coeff_q = np.concatenate(([1], QObj.fixp(coeffs[1:])))
     else:
         # quantize all coefficients
